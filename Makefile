<<<<<<< HEAD
EMACS_BIN ?= emacs
EFLAGS ?=
ELS = gitattributes-mode.el gitconfig-mode.el gitignore-mode.el
ELCS = $(ELS:.el=.elc)
ELCS_OLD = git-commit-mode.elc git-rebase-mode.elc with-editor.elc
=======
VERSION ?= 1.0.0

PREFIX  ?= /usr/local
LISPDIR ?= $(PREFIX)/share/emacs/site-lisp/git-modes

ELS  = git-commit-mode.el
ELS += git-rebase-mode.el
ELS += gitattributes-mode.el
ELS += gitconfig-mode.el
ELS += gitignore-mode.el
ELCS = $(ELS:.el=.elc)
ELMS = $(ELS:%.el=marmalade/%-$(VERSION).el)

EMACS_BIN  ?= emacs
EFLAGS ?=
BATCH   = $(EMACS_BIN) $(EFLAGS) -batch -Q -L .
BATCHE  = $(BATCH) -eval
BATCHC  = $(BATCH) -f batch-byte-compile

CP    ?= install -p -m 644
MKDIR ?= install -p -m 755 -d
RMDIR ?= rm -rf
>>>>>>> 3423997a

lisp: $(ELCS)

.PHONY: install
install: lisp
	@echo "Installing..."
	@$(MKDIR) $(DESTDIR)$(LISPDIR)
	@$(CP) $(ELS) $(ELCS) $(DESTDIR)$(LISPDIR)

.PHONY: clean
clean:
	@echo "Cleaning..."
<<<<<<< HEAD
	@rm -f $(ELCS) $(ELCS_OLD)

%.elc: %.el
	@$(EMACS_BIN) -batch -Q -f batch-byte-compile $<
=======
	@rm -rf $(ELCS) marmalade

%.elc: %.el
	@$(BATCHC) $<

.PHONY: test
test:
	@$(BATCHE) "(progn\
	(require 'cl) \
	(put 'flet 'byte-obsolete-info nil))" \
	-l tests/git-commit-tests.el -f ert-run-tests-batch-and-exit

.PHONY: test-interactive
test-interactive:
	@$(EMACS) $(EFLAGS) -Q -L "." --eval "(progn\
	(require 'cl)\
	(put 'flet 'byte-obsolete-info nil)\
	(load-file \"tests/git-commit-tests.el\")\
	(ert t))"

.PHONY: marmalade-upload
marmalade-upload: marmalade
	@marmalade-upload $(ELMS)
	@rm -rf marmalade
marmalade: $(ELMS)
$(ELMS): marmalade/%-$(VERSION).el: %.el
	@echo $< $@
	@mkdir -p marmalade
	@cp $< $@
	@sed -e "/^;; Keywords:/a;; Package-Version: $(VERSION)" -i $@
>>>>>>> 3423997a
<|MERGE_RESOLUTION|>--- conflicted
+++ resolved
@@ -1,33 +1,20 @@
-<<<<<<< HEAD
-EMACS_BIN ?= emacs
-EFLAGS ?=
-ELS = gitattributes-mode.el gitconfig-mode.el gitignore-mode.el
-ELCS = $(ELS:.el=.elc)
-ELCS_OLD = git-commit-mode.elc git-rebase-mode.elc with-editor.elc
-=======
 VERSION ?= 1.0.0
 
 PREFIX  ?= /usr/local
 LISPDIR ?= $(PREFIX)/share/emacs/site-lisp/git-modes
 
-ELS  = git-commit-mode.el
-ELS += git-rebase-mode.el
-ELS += gitattributes-mode.el
+ELS  = gitattributes-mode.el
 ELS += gitconfig-mode.el
 ELS += gitignore-mode.el
 ELCS = $(ELS:.el=.elc)
+ELCS_OLD = git-commit-mode.elc git-rebase-mode.elc with-editor.elc
 ELMS = $(ELS:%.el=marmalade/%-$(VERSION).el)
 
-EMACS_BIN  ?= emacs
-EFLAGS ?=
-BATCH   = $(EMACS_BIN) $(EFLAGS) -batch -Q -L .
-BATCHE  = $(BATCH) -eval
-BATCHC  = $(BATCH) -f batch-byte-compile
+EMACS_BIN ?= emacs
 
 CP    ?= install -p -m 644
 MKDIR ?= install -p -m 755 -d
 RMDIR ?= rm -rf
->>>>>>> 3423997a
 
 lisp: $(ELCS)
 
@@ -40,31 +27,11 @@
 .PHONY: clean
 clean:
 	@echo "Cleaning..."
-<<<<<<< HEAD
-	@rm -f $(ELCS) $(ELCS_OLD)
+	@$(RM) -f $(ELCS) $(ELCS_OLD)
+	@$(RMDIR) marmalade
 
 %.elc: %.el
 	@$(EMACS_BIN) -batch -Q -f batch-byte-compile $<
-=======
-	@rm -rf $(ELCS) marmalade
-
-%.elc: %.el
-	@$(BATCHC) $<
-
-.PHONY: test
-test:
-	@$(BATCHE) "(progn\
-	(require 'cl) \
-	(put 'flet 'byte-obsolete-info nil))" \
-	-l tests/git-commit-tests.el -f ert-run-tests-batch-and-exit
-
-.PHONY: test-interactive
-test-interactive:
-	@$(EMACS) $(EFLAGS) -Q -L "." --eval "(progn\
-	(require 'cl)\
-	(put 'flet 'byte-obsolete-info nil)\
-	(load-file \"tests/git-commit-tests.el\")\
-	(ert t))"
 
 .PHONY: marmalade-upload
 marmalade-upload: marmalade
@@ -73,7 +40,6 @@
 marmalade: $(ELMS)
 $(ELMS): marmalade/%-$(VERSION).el: %.el
 	@echo $< $@
-	@mkdir -p marmalade
-	@cp $< $@
-	@sed -e "/^;; Keywords:/a;; Package-Version: $(VERSION)" -i $@
->>>>>>> 3423997a
+	@$(MKDIR) -p marmalade
+	@$(CP) $< $@
+	@sed -e "/^;; Keywords:/a;; Package-Version: $(VERSION)" -i $@